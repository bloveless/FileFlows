public class Server : Component
{
    public override Type[] Dependencies => new [] { typeof(Client), typeof(FlowRunner), typeof(Node) };
    protected override void Build()
    {        
        base.Build();

        Utils.DeleteFile(BuildOptions.TempPath + "/Server/JetBrains.Annotations.dll");
        Utils.DeleteFile(BuildOptions.TempPath + "/Server/node-upgrade.bat");
        Utils.DeleteFile(BuildOptions.TempPath + "/Server/node-upgrade.sh");

        Utils.DeleteFiles(BuildOptions.TempPath + "/Server", "*EntityFramework*.*", true);
        Utils.DeleteFiles(BuildOptions.TempPath + "/Server", "Avalonia.Themes.Fluent.dll", true);
        Utils.DeleteFiles(BuildOptions.TempPath + "/Server", "appsettings.Development.json", true);

        Utils.EnsureDirectoryExists(BuildOptions.TempPath + "/Plugins");
        Utils.CopyFile(BuildOptions.SourcePath + "/icon.ico", BuildOptions.TempPath + "/Server");
        Utils.CopyFile($"{BuildOptions.Output}/FileFlows-Node-{Globals.Version}.zip", BuildOptions.TempPath + "/Server/Nodes/");
        File.Delete($"{BuildOptions.Output}/FileFlows-Node-{Globals.Version}.zip"); // no longer need it
        if(Directory.Exists(BuildOptions.SourcePath + "/build/dependencies/Plugins"))
            Utils.CopyFiles(BuildOptions.SourcePath + "/build/dependencies/Plugins", BuildOptions.TempPath + "/Plugins", pattern: @"\.ffplugin$");
        
        if(Utils.DirectoryIsEmpty(BuildOptions.TempPath + "/Plugins"))
            File.WriteAllText(OutputPath + "/Plugins/readme.txt", "This is where plugins are installed");

        if(File.Exists(BuildOptions.SourcePath + "/build/dependencies/ffmpeg.exe"))
            File.Copy(BuildOptions.SourcePath + "/build/dependencies/ffmpeg.exe", BuildOptions.TempPath + "/ffmpeg.exe");

        MakeInstaller();        

        // we want to make a "Server" directory inside the zip, this is so we keep the directory structure of
        // /FileFlows/Data, /FileFlows/Logs, /FileFlows/Server etc
        Directory.Move(BuildOptions.TempPath + "/Server", BuildOptions.TempPath + "/Server2"); //move this since we cant move it to itself
        Directory.CreateDirectory(BuildOptions.TempPath + "/Server");
        Directory.Move(BuildOptions.TempPath + "/Server2", BuildOptions.TempPath + "/Server/Server");
        Utils.CopyFiles(BuildOptions.TempPath + "/Node", BuildOptions.TempPath + "/Server");
        Utils.DeleteDirectoryIfExists(BuildOptions.TempPath + "/Server/Node/FlowRunner");
        

<<<<<<< HEAD
=======
        
>>>>>>> a79ae614
        Utils.CopyFiles(BuildOptions.TempPath + "/Plugins", BuildOptions.TempPath + "/Server/Plugins");
        Utils.CopyFiles(BuildOptions.TempPath + "/FlowRunner", BuildOptions.TempPath + "/Server/FlowRunner");
        Utils.DeleteFiles(BuildOptions.TempPath + "/Server/Server", "run-server.*");
        Utils.CopyFiles(ProjectDirectory, BuildOptions.TempPath + "/Server", false, @"run-server\.(bat|sh)$");
        Utils.CopyFiles(ProjectDirectory, BuildOptions.TempPath + "/Server", false, @"server-upgrade\.(bat|sh)$");

        Utils.Zip(BuildOptions.TempPath + "/Server", $"{BuildOptions.Output}/FileFlows-{Globals.Version}.zip");
    }
    public void MakeInstaller()
    {
        string nsisFile = BuildOptions.SourcePath + "/build/install/server.nsis";
        Utils.RegexReplace(nsisFile, "VIProductVersion \"[^\"]+\"", $"VIProductVersion \"{Globals.Version}\"");
        Utils.RegexReplace(nsisFile, "\"LegalCopyright\" \"[^\"]+\"", $"\"LegalCopyright\" \"Copyright FileFlows {DateTime.Now.Year}\"");
        Utils.RegexReplace(nsisFile, "\"FileVersion\" \"[^\"]+\"", $"\"FileVersion\" \"{Globals.MajorVersion}\"");

        Nsis.Build(nsisFile);
        Utils.CopyFile(BuildOptions.TempPath + "/Server-Installer.exe", $"{BuildOptions.Output}/FileFlows-{Globals.Version}.exe");
    }

}<|MERGE_RESOLUTION|>--- conflicted
+++ resolved
@@ -1,6 +1,7 @@
 public class Server : Component
 {
     public override Type[] Dependencies => new [] { typeof(Client), typeof(FlowRunner), typeof(Node) };
+    
     protected override void Build()
     {        
         base.Build();
@@ -37,10 +38,6 @@
         Utils.DeleteDirectoryIfExists(BuildOptions.TempPath + "/Server/Node/FlowRunner");
         
 
-<<<<<<< HEAD
-=======
-        
->>>>>>> a79ae614
         Utils.CopyFiles(BuildOptions.TempPath + "/Plugins", BuildOptions.TempPath + "/Server/Plugins");
         Utils.CopyFiles(BuildOptions.TempPath + "/FlowRunner", BuildOptions.TempPath + "/Server/FlowRunner");
         Utils.DeleteFiles(BuildOptions.TempPath + "/Server/Server", "run-server.*");
@@ -49,6 +46,7 @@
 
         Utils.Zip(BuildOptions.TempPath + "/Server", $"{BuildOptions.Output}/FileFlows-{Globals.Version}.zip");
     }
+
     public void MakeInstaller()
     {
         string nsisFile = BuildOptions.SourcePath + "/build/install/server.nsis";
